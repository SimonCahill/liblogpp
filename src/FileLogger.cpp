/**
 * ConsoleLogger.hpp
 *
 * log++ - Intuitive logging library for C++ written by Simon Cahill.
 * Co-author: Pascal L�ttmann
 */

/****************************
 *	    Local Includes	    *
 ****************************/
#include "FileLogger.hpp"
#include "LogExtensions.hpp"

/***************************
 *	    System Includes    *
 ***************************/
#include <exception>
#include <fstream>
#include <sys/stat.h>

namespace logpp {

    using std::endl;
	using std::invalid_argument;
    using std::ofstream;
    using std::to_string;

    const static uint64_t ONE_MIB = 1'048'576u;
    const uint32_t FileLogger::DEFAULT_MAX_LOG_FILES = 4;

    /**
    * @brief Construct a new fileLogger::fileLogger object
    *
    * @param logName The name for this logger.
    * @param maxLogLevel The maximum logging level to log.
    * @param filename The path/to/file for printing inside
    * @param bufferSize The maximum buffer size before flushing.
    * @param flushBufferAfterWrite Indicates whether to flush the buffer after each write to it.
    */
    FileLogger::FileLogger(string logName, LogLevel maxLogLevel, string filename, uint32_t bufferSize, uint32_t maxFileSize,
                           bool flushBufferAfterWrite, bool createFileIfNotExists):
<<<<<<< HEAD
    ILogger(logName, maxLogLevel, bufferSize, flushBufferAfterWrite), _maxFileCount(DEFAULT_MAX_LOG_FILES) {
=======
    ILogger(logName, maxLogLevel, bufferSize, flushBufferAfterWrite), _maxFileSize(maxFileSize) {
>>>>>>> 71d5b89d
        _filename = filename;
        if (createFileIfNotExists && !fileExists(filename))
            createFile(filename);
    }

    /**
     * @brief Destroy the fileLogger::fileLogger object
     */
    FileLogger::~FileLogger() {}
<<<<<<< HEAD
=======

>>>>>>> 71d5b89d

    /**
     * @brief checks if file exists
     *
     * @param filename name of requested file
     *
     * @return true if file exists, false else 
     */
    bool FileLogger::fileExists(string filename) {
        struct stat buffer;
        return (stat(filename.c_str (), &buffer) == 0);
    }

    /**
     * @brief returns size of file in bytes
     *
     * @param filename is the name of requested file
     *
     * @return size of file in bytes
     */
    uint32_t FileLogger::fileSize(string filename) {
        struct stat buffer;
<<<<<<< HEAD
        stat(filename.c_str(), &buffer);
=======
        stat (filename.c_str(), &buffer);
>>>>>>> 71d5b89d
        return buffer.st_size;
    }
    
    /**
     * @brief Writes a message to the underlying log buffer and flushes the buffer accordingly.
     *
     * @remarks Bad log levels (log levels above four) will cause the buffer to always be flushed in this default implementation!
     *
     * @param level The level of the current log.
     * @param msg The (formatted) message to output.
     */
    void FileLogger::logMessage(LogLevel level, string msg) {
<<<<<<< HEAD
=======
        if (level > getCurrentMaxLogLevel()) return;

        using std::endl;
>>>>>>> 71d5b89d
        getLogBuffer() << msg << endl; // Add message to buffer

        // Now check if we need to flush
        if (isBadLog(level) || (getMaxBufferSize() == 0 || getBufferSize() >= getMaxBufferSize()) || flushBufferAfterWrite()) {
            flushBuffer();
        }
    }

    /**
     * @brief writes buffer into given file. If file is greater than _maxFileSize (in MiB) in size a new file with incremented end number will be created.
     */
<<<<<<< HEAD
    void FileLogger::flushBuffer() {
        if (fileSize(formatString("%s%d", _filename, _numLogs)) >= _maxFileSize * ONE_MIB) {
            _numLogs = (_numLogs > _maxFileCount ? 0 : _numLogs + 1);
=======
    void FileLogger::flushBuffer () {
        if (!fileExists(_filename))
            createFile(_filename);

        if (fileSize(_filename) > (_maxFileSize * 1048576u)) {
            if (_numLogs > 0) {
                for (int i = 0; i < _numLogs; i++)
                    _filename.pop_back();
            }
            // add/increment number at the end of _filename
            _filename.append(to_string(_numLogs++));
>>>>>>> 71d5b89d
        }

        ofstream outStream(formatString("%s%d", _filename, _numLogs));
        outStream << getLogBufferAsString() << endl;

        clearStringStream(getLogBuffer());
    }
}<|MERGE_RESOLUTION|>--- conflicted
+++ resolved
@@ -2,7 +2,7 @@
  * ConsoleLogger.hpp
  *
  * log++ - Intuitive logging library for C++ written by Simon Cahill.
- * Co-author: Pascal L�ttmann
+ * Co-author: Pascal Lüttmann
  */
 
 /****************************
@@ -39,11 +39,7 @@
     */
     FileLogger::FileLogger(string logName, LogLevel maxLogLevel, string filename, uint32_t bufferSize, uint32_t maxFileSize,
                            bool flushBufferAfterWrite, bool createFileIfNotExists):
-<<<<<<< HEAD
-    ILogger(logName, maxLogLevel, bufferSize, flushBufferAfterWrite), _maxFileCount(DEFAULT_MAX_LOG_FILES) {
-=======
-    ILogger(logName, maxLogLevel, bufferSize, flushBufferAfterWrite), _maxFileSize(maxFileSize) {
->>>>>>> 71d5b89d
+    ILogger(logName, maxLogLevel, bufferSize, flushBufferAfterWrite), _maxFileCount(DEFAULT_MAX_LOG_FILES), _maxFileSize(maxFileSize) {
         _filename = filename;
         if (createFileIfNotExists && !fileExists(filename))
             createFile(filename);
@@ -53,10 +49,6 @@
      * @brief Destroy the fileLogger::fileLogger object
      */
     FileLogger::~FileLogger() {}
-<<<<<<< HEAD
-=======
-
->>>>>>> 71d5b89d
 
     /**
      * @brief checks if file exists
@@ -79,11 +71,7 @@
      */
     uint32_t FileLogger::fileSize(string filename) {
         struct stat buffer;
-<<<<<<< HEAD
         stat(filename.c_str(), &buffer);
-=======
-        stat (filename.c_str(), &buffer);
->>>>>>> 71d5b89d
         return buffer.st_size;
     }
     
@@ -96,12 +84,8 @@
      * @param msg The (formatted) message to output.
      */
     void FileLogger::logMessage(LogLevel level, string msg) {
-<<<<<<< HEAD
-=======
         if (level > getCurrentMaxLogLevel()) return;
 
-        using std::endl;
->>>>>>> 71d5b89d
         getLogBuffer() << msg << endl; // Add message to buffer
 
         // Now check if we need to flush
@@ -113,23 +97,9 @@
     /**
      * @brief writes buffer into given file. If file is greater than _maxFileSize (in MiB) in size a new file with incremented end number will be created.
      */
-<<<<<<< HEAD
     void FileLogger::flushBuffer() {
         if (fileSize(formatString("%s%d", _filename, _numLogs)) >= _maxFileSize * ONE_MIB) {
             _numLogs = (_numLogs > _maxFileCount ? 0 : _numLogs + 1);
-=======
-    void FileLogger::flushBuffer () {
-        if (!fileExists(_filename))
-            createFile(_filename);
-
-        if (fileSize(_filename) > (_maxFileSize * 1048576u)) {
-            if (_numLogs > 0) {
-                for (int i = 0; i < _numLogs; i++)
-                    _filename.pop_back();
-            }
-            // add/increment number at the end of _filename
-            _filename.append(to_string(_numLogs++));
->>>>>>> 71d5b89d
         }
 
         ofstream outStream(formatString("%s%d", _filename, _numLogs));
