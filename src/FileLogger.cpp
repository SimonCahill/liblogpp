/**
 * ConsoleLogger.hpp
 *
 * log++ - Intuitive logging library for C++ written by Simon Cahill.
 * Co-author: Pascal Lüttmann
 */

/****************************
 *	    Local Includes	    *
 ****************************/
#include "FileLogger.hpp"
#include "LogExtensions.hpp"

/***************************
 *	    System Includes    *
 ***************************/
#include <exception>
#include <fstream>
#include <sys/stat.h>

namespace logpp {

    using std::cout;
    using std::endl;
	using std::invalid_argument;
    using std::ios_base;
    using std::ofstream;
    using std::to_string;

    const static uint64_t ONE_MIB = 1048576u;
    const uint32_t FileLogger::DEFAULT_MAX_LOG_FILES = 4;

    /**
    * @brief Construct a new fileLogger::fileLogger object
    *
    * @param logName The name for this logger.
    * @param maxLogLevel The maximum logging level to log.
    * @param filename The path/to/file for printing inside
    * @param bufferSize The maximum buffer size before flushing.
    * @param flushBufferAfterWrite Indicates whether to flush the buffer after each write to it.
    */
<<<<<<< HEAD
    FileLogger::FileLogger(string logName, LogLevel maxLogLevel, string filename, uint32_t bufferSize,
                           uint32_t maxFileSize, bool flushBufferAfterWrite, bool createFileIfNotExists
                          ): ILogger(logName, maxLogLevel, bufferSize, flushBufferAfterWrite),
                          _maxFileCount(DEFAULT_MAX_LOG_FILES), _maxFileSize(maxFileSize),
                          _filename(filename) {}
=======
    FileLogger::FileLogger(string logName, LogLevel maxLogLevel, string filename, uint32_t bufferSize, uint32_t maxFileSize,
                           bool flushBufferAfterWrite, bool createFileIfNotExists):
    ILogger(logName, maxLogLevel, bufferSize, flushBufferAfterWrite), _maxFileCount(DEFAULT_MAX_LOG_FILES), _maxFileSize(maxFileSize) {
        _filename = filename;
    }
>>>>>>> a1017be5

    /**
     * @brief Destroy the fileLogger::fileLogger object
     */
    FileLogger::~FileLogger() {}

    /**
     * @brief checks if file exists
     *
     * @param filename name of requested file
     *
     * @return true if file exists, false else 
     */
    bool FileLogger::fileExists(string filename) {
        struct stat buffer;
        return (stat(filename.c_str (), &buffer) == 0);
    }

    /**
     * @brief returns size of file in bytes
     *
     * @param filename is the name of requested file
     *
     * @return size of file in bytes
     */
    uint32_t FileLogger::fileSize(string filename) {
        struct stat buffer;
        stat(filename.c_str(), &buffer);
        return buffer.st_size;
    }
    
    /**
     * @brief Writes a message to the underlying log buffer and flushes the buffer accordingly.
     *
     * @remarks Bad log levels (log levels above four) will cause the buffer to always be flushed in this default implementation!
     *
     * @param level The level of the current log.
     * @param msg The (formatted) message to output.
     */
    void FileLogger::logMessage(LogLevel level, string msg) {
        if (level > getCurrentMaxLogLevel()) return;

        getLogBuffer() << msg << endl; // Add message to buffer

        // Now check if we need to flush
        if (isBadLog(level) || (getMaxBufferSize() == 0 || getBufferSize() >= getMaxBufferSize()) || flushBufferAfterWrite()) {
            flushBuffer();
        }
    }

    /**
     * @brief writes buffer into given file. If file is greater than _maxFileSize (in MiB) in size a new file with incremented end number will be created.
     */
    void FileLogger::flushBuffer() {
        bool changedLogNo = false;
        if (fileSize(formatString("%s%d", _filename.c_str(), _numLogs)) >= _maxFileSize * ONE_MIB) {
            _numLogs = (_numLogs > _maxFileCount ? 0 : _numLogs + 1);
            changedLogNo = true;
        }

<<<<<<< HEAD
        ofstream outStream(formatString("%s%d", _filename.c_str(), _numLogs), (changedLogNo ? ios_base::trunc : ios_base::app));
        outStream << getLogBufferAsString() << endl;
=======
        ofstream outStream(formatString("%s%d", _filename.c_str(), _numLogs));
        outStream << getLogBufferAsString();
>>>>>>> a1017be5

        clearStringStream(getLogBuffer());
    }
}<|MERGE_RESOLUTION|>--- conflicted
+++ resolved
@@ -39,19 +39,11 @@
     * @param bufferSize The maximum buffer size before flushing.
     * @param flushBufferAfterWrite Indicates whether to flush the buffer after each write to it.
     */
-<<<<<<< HEAD
     FileLogger::FileLogger(string logName, LogLevel maxLogLevel, string filename, uint32_t bufferSize,
                            uint32_t maxFileSize, bool flushBufferAfterWrite, bool createFileIfNotExists
                           ): ILogger(logName, maxLogLevel, bufferSize, flushBufferAfterWrite),
                           _maxFileCount(DEFAULT_MAX_LOG_FILES), _maxFileSize(maxFileSize),
                           _filename(filename) {}
-=======
-    FileLogger::FileLogger(string logName, LogLevel maxLogLevel, string filename, uint32_t bufferSize, uint32_t maxFileSize,
-                           bool flushBufferAfterWrite, bool createFileIfNotExists):
-    ILogger(logName, maxLogLevel, bufferSize, flushBufferAfterWrite), _maxFileCount(DEFAULT_MAX_LOG_FILES), _maxFileSize(maxFileSize) {
-        _filename = filename;
-    }
->>>>>>> a1017be5
 
     /**
      * @brief Destroy the fileLogger::fileLogger object
@@ -112,13 +104,8 @@
             changedLogNo = true;
         }
 
-<<<<<<< HEAD
         ofstream outStream(formatString("%s%d", _filename.c_str(), _numLogs), (changedLogNo ? ios_base::trunc : ios_base::app));
         outStream << getLogBufferAsString() << endl;
-=======
-        ofstream outStream(formatString("%s%d", _filename.c_str(), _numLogs));
-        outStream << getLogBufferAsString();
->>>>>>> a1017be5
 
         clearStringStream(getLogBuffer());
     }
