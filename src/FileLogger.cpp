/**
 * ConsoleLogger.hpp
 *
 * log++ - Intuitive logging library for C++ written by Simon Cahill.
 * Co-author: Pascal Lüttmann
 */

/****************************
 *	    Local Includes	    *
 ****************************/
#include "FileLogger.hpp"
#include "LogExtensions.hpp"

/***************************
 *	    System Includes    *
 ***************************/
#include <cstring>
#include <exception>
#include <fstream>

#ifndef logpp_USE_FSTAT
    #if __cplusplus < 201703L
        #include <experimental/filesystem>
    #else
        #include <filesystem>
    #endif
#else
    #include <sys/stat.h>
#endif

namespace logpp {

    using std::cout;
    using std::endl;
    using std::ifstream;
	using std::invalid_argument;
    using std::ios_base;
    using std::ofstream;
    using std::to_string;

    #ifndef logpp_USE_FSTAT
        #if __cplusplus < 201703L
            namespace fs = std::experimental::filesystem;
        #else
            namespace fs = std::filesystem;
        #endif
    #endif

    const static uint64_t ONE_MIB = 1048576u;

    const string FileLogger::LOGPP_CTRL_DIR = ".logpp";
    const uint32_t FileLogger::CTRL_FILE_MAGIC = 0xf00dbeef;
    const uint32_t FileLogger::DEFAULT_MAX_LOG_FILES = 4;

    /**
    * @brief Construct a new fileLogger::fileLogger object
    *
    * @param logName The name for this logger.
    * @param maxLogLevel The maximum logging level to log.
    * @param filename The path/to/file for printing inside
    * @param bufferSize The maximum buffer size before flushing.
    * @param flushBufferAfterWrite Indicates whether to flush the buffer after each write to it.
    */
    FileLogger::FileLogger(const string& logName, const LogLevel maxLogLevel, const string& filename, const uint32_t bufferSize,
                           const uint32_t maxFileSize, const bool flushBufferAfterWrite, const bool createFileIfNotExists
                          ): ILogger(logName, maxLogLevel, bufferSize, flushBufferAfterWrite),
                          _maxFileCount(DEFAULT_MAX_LOG_FILES), _maxFileSize(maxFileSize),
                          _filename(filename) {
        initLogContinuation();
    }

    /**
     * @brief Destroy the fileLogger::fileLogger object
     */
    FileLogger::~FileLogger() {}

    /**
     * @brief checks if file exists
     *
     * @param filename name of requested file
     *
     * @return true if file exists, false else 
     */
    bool FileLogger::fileExists(const string& filename) {
        #ifdef logpp_USE_FSTAT
        struct stat buffer;
        return (stat(filename.c_str (), &buffer) == 0);
        #else
        return fs::exists(filename);
        #endif
    }

    /**
     * @brief Gets the path to the control file for the current logger.
     * 
     * @return string The path to the control file.
     */
    string FileLogger::getControlFilePath() const {
        return fmt::format(
            "{}/{}/%s.lcf",
            logpp::getBaseName(_filename),
            FileLogger::LOGPP_CTRL_DIR,
            getCurrentLoggerName()
        );
    }

    /**
     * @brief returns size of file in bytes
     *
     * @param filename is the name of requested file
     *
     * @return size of file in bytes
     */
    uint32_t FileLogger::fileSize(const string& filename) {
        #ifdef logpp_USE_FSTAT
        struct stat buffer;
        stat(filename.c_str(), &buffer);
        return buffer.st_size;
        #else
        return static_cast<uint32_t>(fs::file_size(filename));
        #endif
    }
    
    /**
     * @brief Writes a message to the underlying log buffer and flushes the buffer accordingly.
     *
     * @remarks Bad log levels (log levels above four) will cause the buffer to always be flushed in this default implementation!
     *
     * @param level The level of the current log.
     * @param msg The (formatted) message to output.
     */
    void FileLogger::logMessage(const LogLevel level, const string& msg) {
        if (level > getCurrentMaxLogLevel()) return;

        getLogBuffer() << msg;
        if (msg.back() != '\n' || msg.back() != '\r') {
            // Add the missing line feed
            getLogBuffer() << getOsNewLineChar();
        }

        // Now check if we need to flush
        if (isBadLog(level) || (getMaxBufferSize() == 0 || getBufferSize() >= getMaxBufferSize()) || flushBufferAfterWrite()) {
            flushBuffer();
        }
    }

    /**
     * @brief writes buffer into given file. If file is greater than _maxFileSize (in MiB) in size a new file with incremented end number will be created.
     */
    void FileLogger::flushBuffer() {
        bool changedLogNo = false;

        auto filename = fmt::format("{}{}", _filename, _numLogs); 

        if (fileExists(filename) && fileSize(filename) >= _maxFileSize * ONE_MIB) {
            _numLogs = (_numLogs > _maxFileCount ? 0 : _numLogs + 1);
            changedLogNo = true;
            storeLatestLogFile();
            filename = fmt::format("{}{}", _filename, _numLogs); 
        }

<<<<<<< HEAD
        ofstream outStream(filename, (changedLogNo ? ios_base::trunc : ios_base::app));
        outStream << getLogBufferAsString() << endl;
=======
        ofstream outStream(formatString("%s%d", _filename.c_str(), _numLogs), (changedLogNo ? ios_base::trunc : ios_base::app));
        outStream << getLogBufferAsString();
>>>>>>> e30ea0e4

        clearStringStream(getLogBuffer());
    }

    void FileLogger::initLogContinuation() {
        if (!fileExists(getControlFilePath())) {
            _numLogs = 0;
            storeLatestLogFile();
            return;
        }

        ifstream inStream(getControlFilePath());

        // uint8_t buffer[fileSize(getControlFilePath())] = { 0 };
        const auto ctrlFileSize = fileSize(getControlFilePath());
        uint8_t* buffer = new uint8_t[ctrlFileSize];
        memset(buffer, 0, ctrlFileSize);
        ControlFileContents contents = { 0 };

        inStream >> buffer;
        std::memcpy(&contents, buffer, sizeof(contents));

        delete[] buffer;

        if (contents.magicNumber == CTRL_FILE_MAGIC) {
            _numLogs = contents.currentWrittenLogFile;
        }
    }

    void FileLogger::storeLatestLogFile() {
        ofstream outStream(getControlFilePath(), ios_base::trunc);
        const ControlFileContents ctrlFile {
            CTRL_FILE_MAGIC,
            _numLogs
        };

        const char* fileContents = reinterpret_cast<const char*>(&ctrlFile);
        outStream.write(fileContents, sizeof(ctrlFile));
        outStream.flush();
    }
}<|MERGE_RESOLUTION|>--- conflicted
+++ resolved
@@ -159,13 +159,8 @@
             filename = fmt::format("{}{}", _filename, _numLogs); 
         }
 
-<<<<<<< HEAD
-        ofstream outStream(filename, (changedLogNo ? ios_base::trunc : ios_base::app));
-        outStream << getLogBufferAsString() << endl;
-=======
-        ofstream outStream(formatString("%s%d", _filename.c_str(), _numLogs), (changedLogNo ? ios_base::trunc : ios_base::app));
+        ofstream outStream(fmt::format("{}{}", _filename, _numLogs), (changedLogNo ? ios_base::trunc : ios_base::app));
         outStream << getLogBufferAsString();
->>>>>>> e30ea0e4
 
         clearStringStream(getLogBuffer());
     }
