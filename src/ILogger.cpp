--- conflicted
+++ resolved
@@ -174,13 +174,11 @@
      * @param msg The (formatted) message to output.
      */
     void ILogger::logMessage(LogLevel level, string msg) {
-<<<<<<< HEAD
         // Check if we're supposed to log anything or not
-=======
         if (level > this->_maxLoggingLevel) return;
 
         getWriteMutex().lock();
->>>>>>> 71d5b89d
+      
         if (msg.empty()) return;
         else if (level >= _maxLoggingLevel) return;
 
